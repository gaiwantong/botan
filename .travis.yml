--- conflicted
+++ resolved
@@ -24,84 +24,8 @@
 compiler:
   - gcc
 
-<<<<<<< HEAD
-=======
 git:
   depth: 5
-
-env:
-  global:
-    # SONAR_TOKEN for accessing the SonarQube server
-    - secure: "VezRbHFg6kllV5WG06M3tG3aHJaC3xrMylJ6RCVbL+uz2JeralVCqV7eIk4fVb9cu83Li+weEa0AJj0wkxpIUJ+vUh5F65L6gSWSbgHP7muOSVsmnEc6KvX4n3av/ZGe4geSmsxqh2pd/2xI1h7KioGRhKeqaZIdjVgWgGJW2iQ="
-    # GITHUB_TOKEN for posting found issues as comments in the PR that's beeing analyzed by SonarQube
-    - secure: "Th0mBSkUCDqu+EA6F7zA6DCSDZBNunfndANyq06BwaFlj71daWWjthwYFsfg3T5N2ZmI+PsULQQpOirCnJt1lbNHhMVJwZPkW0JnjoxbSNpSI2+nHv7+GO9X9WjK0LRFawiQu8WxmLMQDA+0oR0BERSFKc3gmbuav9fDfla0dXg="
-
-  matrix:
-    - TARGETOS="native" MODULES="all" BOOST="n" BUILD_MODE="shared"
-    - TARGETOS="native" MODULES="all" BOOST="n" BUILD_MODE="static"
-    - TARGETOS="native" MODULES="all" BOOST="n" BUILD_MODE="coverage"
-    - TARGETOS="native" MODULES="all" BOOST="n" BUILD_MODE="sanitizer"
-    - TARGETOS="native" MODULES="all" BOOST="n" BUILD_MODE="sonarqube"
-    - TARGETOS="native" MODULES="all" BOOST="y" BUILD_MODE="shared"
-    - TARGETOS="native" MODULES="all" BOOST="y" BUILD_MODE="static"
-    - TARGETOS="native" MODULES="all" BOOST="y" BUILD_MODE="coverage"
-    - TARGETOS="native" MODULES="all" BOOST="y" BUILD_MODE="sanitizer"
-
-    - TARGETOS="native" MODULES="min" BOOST="n" BUILD_MODE="shared"
-    - TARGETOS="native" MODULES="min" BOOST="n" BUILD_MODE="static"
-    - TARGETOS="native" MODULES="min" BOOST="y" BUILD_MODE="shared"
-    - TARGETOS="native" MODULES="min" BOOST="y" BUILD_MODE="static"
-
-    - TARGETOS="ios32" MODULES="all" BOOST="n" BUILD_MODE="static"
-    - TARGETOS="ios64" MODULES="all" BOOST="n" BUILD_MODE="static"
-
-matrix:
-  exclude:
-    - os: osx
-      compiler: gcc
-
-    # No boost on Linux because installing Boost is easier on OS X
-    - os: linux
-      env: TARGETOS="native" MODULES="all" BOOST="y" BUILD_MODE="shared"
-    - os: linux
-      env: TARGETOS="native" MODULES="all" BOOST="y" BUILD_MODE="static"
-    - os: linux
-      env: TARGETOS="native" MODULES="all" BOOST="y" BUILD_MODE="coverage"
-    - os: linux
-      env: TARGETOS="native" MODULES="all" BOOST="y" BUILD_MODE="sanitizer"
-    - os: linux
-      env: TARGETOS="native" MODULES="min" BOOST="y" BUILD_MODE="shared"
-    - os: linux
-      env: TARGETOS="native" MODULES="min" BOOST="y" BUILD_MODE="static"
-
-    # No coverage, sanitizer and sonarqube on clang
-    - compiler: clang
-      env: TARGETOS="native" MODULES="all" BOOST="n" BUILD_MODE="coverage"
-    - compiler: clang
-      env: TARGETOS="native" MODULES="all" BOOST="n" BUILD_MODE="sanitizer"
-    - compiler: clang
-      env: TARGETOS="native" MODULES="all" BOOST="n" BUILD_MODE="sonarqube"
-    - compiler: clang
-      env: TARGETOS="native" MODULES="all" BOOST="y" BUILD_MODE="coverage"
-    - compiler: clang
-      env: TARGETOS="native" MODULES="all" BOOST="y" BUILD_MODE="sanitizer"
-
-    # No minimal builds on clang
-    - compiler: clang
-      env: TARGETOS="native" MODULES="min" BOOST="n" BUILD_MODE="shared"
-    - compiler: clang
-      env: TARGETOS="native" MODULES="min" BOOST="n" BUILD_MODE="static"
-    - compiler: clang
-      env: TARGETOS="native" MODULES="min" BOOST="y" BUILD_MODE="shared"
-    - compiler: clang
-      env: TARGETOS="native" MODULES="min" BOOST="y" BUILD_MODE="static"
-
-    - os: linux
-      env: TARGETOS="ios32" MODULES="all" BOOST="n" BUILD_MODE="static"
-    - os: linux
-      env: TARGETOS="ios64" MODULES="all" BOOST="n" BUILD_MODE="static"
->>>>>>> 949ff42b
-# END BUILD MATRIX
 
 cache:
   ccache: true
