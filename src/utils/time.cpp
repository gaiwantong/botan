/*
* Time Functions
* (C) 1999-2010 Jack Lloyd
*
* Distributed under the terms of the Botan license
*/

#include <botan/time.h>
#include <botan/exceptn.h>
#include <ctime>

#if defined(BOTAN_TARGET_OS_HAS_WIN32_GET_SYSTEMTIME)
  #include <windows.h>
#endif

#if defined(BOTAN_TARGET_OS_HAS_GETTIMEOFDAY)
  #include <sys/time.h>
#endif

#if defined(BOTAN_TARGET_OS_HAS_CLOCK_GETTIME)

  #ifndef _POSIX_C_SOURCE
    #define _POSIX_C_SOURCE 199309
  #endif

  #include <time.h>

  #ifndef CLOCK_REALTIME
    #define CLOCK_REALTIME 0
  #endif

#endif

namespace Botan {

namespace {

/*
* Combine a two time values into a single one
*/
u64bit combine_timers(u32bit seconds, u32bit parts, u32bit parts_hz)
   {
   static const u64bit NANOSECONDS_UNITS = 1000000000;

   u64bit res = seconds * NANOSECONDS_UNITS;
   res += parts * (NANOSECONDS_UNITS / parts_hz);
   return res;
   }

std::tm do_gmtime(std::time_t time_val)
   {
   std::tm tm;

#if defined(BOTAN_TARGET_OS_HAS_GMTIME_S)
   gmtime_s(&tm, &time_val); // Windows
#elif defined(BOTAN_TARGET_OS_HAS_GMTIME_R)
   gmtime_r(&time_val, &tm); // Unix/SUSv2
#else
   std::tm* tm_p = std::gmtime(&time_val);
   if (tm_p == 0)
      throw Encoding_Error("time_t_to_tm could not convert");
   tm = *tm_p;
#endif

   return tm;
   }

}

<<<<<<< HEAD
=======
/*
* Get the system clock
*/
u64bit system_time()
   {
   return static_cast<u64bit>(std::time(0));
   }

>>>>>>> 238869ae
/*
* Convert a time_point to a calendar_point
*/
calendar_point calendar_value(
   const std::chrono::system_clock::time_point& time_point)
   {
   std::tm tm = do_gmtime(std::chrono::system_clock::to_time_t(time_point));

   return calendar_point(tm.tm_year + 1900,
                         tm.tm_mon + 1,
                         tm.tm_mday,
                         tm.tm_hour,
                         tm.tm_min,
                         tm.tm_sec);
   }

u64bit get_nanoseconds_clock()
   {
#if defined(BOTAN_TARGET_OS_HAS_CLOCK_GETTIME)

   struct ::timespec tv;
   ::clock_gettime(CLOCK_REALTIME, &tv);
   return combine_timers(tv.tv_sec, tv.tv_nsec, 1000000000);

#elif defined(BOTAN_TARGET_OS_HAS_GETTIMEOFDAY)

   struct ::timeval tv;
   ::gettimeofday(&tv, 0);
   return combine_timers(tv.tv_sec, tv.tv_usec, 1000000);

#elif defined(BOTAN_TARGET_OS_HAS_WIN32_GET_SYSTEMTIME)

   // Returns time since January 1, 1601 in 100-ns increments
   ::FILETIME tv;
   ::GetSystemTimeAsFileTime(&tv);
   u64bit tstamp = (static_cast<u64bit>(tv.dwHighDateTime) << 32) |
                   tv.dwLowDateTime;

   return (tstamp * 100); // Scale to 1 nanosecond units

#else

   return combine_timers(static_cast<u32bit>(std::time(0)),
                         std::clock(), CLOCKS_PER_SEC);

#endif
   }

}<|MERGE_RESOLUTION|>--- conflicted
+++ resolved
@@ -67,17 +67,6 @@
 
 }
 
-<<<<<<< HEAD
-=======
-/*
-* Get the system clock
-*/
-u64bit system_time()
-   {
-   return static_cast<u64bit>(std::time(0));
-   }
-
->>>>>>> 238869ae
 /*
 * Convert a time_point to a calendar_point
 */
